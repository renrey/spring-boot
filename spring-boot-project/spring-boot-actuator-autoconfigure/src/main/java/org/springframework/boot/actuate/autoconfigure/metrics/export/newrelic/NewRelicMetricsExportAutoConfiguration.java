/*
 * Copyright 2012-2019 the original author or authors.
 *
 * Licensed under the Apache License, Version 2.0 (the "License");
 * you may not use this file except in compliance with the License.
 * You may obtain a copy of the License at
 *
 *      https://www.apache.org/licenses/LICENSE-2.0
 *
 * Unless required by applicable law or agreed to in writing, software
 * distributed under the License is distributed on an "AS IS" BASIS,
 * WITHOUT WARRANTIES OR CONDITIONS OF ANY KIND, either express or implied.
 * See the License for the specific language governing permissions and
 * limitations under the License.
 */

package org.springframework.boot.actuate.autoconfigure.metrics.export.newrelic;

import io.micrometer.core.instrument.Clock;
import io.micrometer.core.ipc.http.HttpUrlConnectionSender;
import io.micrometer.newrelic.NewRelicConfig;
import io.micrometer.newrelic.NewRelicMeterRegistry;

import org.springframework.boot.actuate.autoconfigure.metrics.CompositeMeterRegistryAutoConfiguration;
import org.springframework.boot.actuate.autoconfigure.metrics.MetricsAutoConfiguration;
import org.springframework.boot.actuate.autoconfigure.metrics.export.simple.SimpleMetricsExportAutoConfiguration;
import org.springframework.boot.autoconfigure.AutoConfigureAfter;
import org.springframework.boot.autoconfigure.AutoConfigureBefore;
import org.springframework.boot.autoconfigure.EnableAutoConfiguration;
import org.springframework.boot.autoconfigure.condition.ConditionalOnBean;
import org.springframework.boot.autoconfigure.condition.ConditionalOnClass;
import org.springframework.boot.autoconfigure.condition.ConditionalOnMissingBean;
import org.springframework.boot.autoconfigure.condition.ConditionalOnProperty;
import org.springframework.boot.context.properties.EnableConfigurationProperties;
import org.springframework.context.annotation.Bean;
import org.springframework.context.annotation.Configuration;

/**
 * {@link EnableAutoConfiguration Auto-configuration} for exporting metrics to New Relic.
 *
 * @author Jon Schneider
 * @author Andy Wilkinson
 * @author Artsiom Yudovin
 * @since 2.0.0
 */
@Configuration
@AutoConfigureBefore({ CompositeMeterRegistryAutoConfiguration.class, SimpleMetricsExportAutoConfiguration.class })
@AutoConfigureAfter(MetricsAutoConfiguration.class)
@ConditionalOnBean(Clock.class)
@ConditionalOnClass(NewRelicMeterRegistry.class)
@ConditionalOnProperty(prefix = "management.metrics.export.newrelic", name = "enabled", havingValue = "true",
		matchIfMissing = true)
@EnableConfigurationProperties(NewRelicProperties.class)
public class NewRelicMetricsExportAutoConfiguration {

	private final NewRelicProperties properties;

	public NewRelicMetricsExportAutoConfiguration(NewRelicProperties properties) {
		this.properties = properties;
	}

	@Bean
	@ConditionalOnMissingBean
	public NewRelicConfig newRelicConfig() {
		return new NewRelicPropertiesConfigAdapter(this.properties);
	}

	@Bean
	@ConditionalOnMissingBean
<<<<<<< HEAD
	public NewRelicMeterRegistry newRelicMeterRegistry(NewRelicConfig newRelicConfig,
			Clock clock) {
		return NewRelicMeterRegistry.builder(newRelicConfig).clock(clock)
				.httpClient(
						new HttpUrlConnectionSender(this.properties.getConnectTimeout(),
								this.properties.getReadTimeout()))
				.build();

=======
	public NewRelicMeterRegistry newRelicMeterRegistry(NewRelicConfig newRelicConfig, Clock clock) {
		return new NewRelicMeterRegistry(newRelicConfig, clock);
>>>>>>> c6c139d9
	}

}<|MERGE_RESOLUTION|>--- conflicted
+++ resolved
@@ -67,19 +67,11 @@
 
 	@Bean
 	@ConditionalOnMissingBean
-<<<<<<< HEAD
-	public NewRelicMeterRegistry newRelicMeterRegistry(NewRelicConfig newRelicConfig,
-			Clock clock) {
-		return NewRelicMeterRegistry.builder(newRelicConfig).clock(clock)
-				.httpClient(
-						new HttpUrlConnectionSender(this.properties.getConnectTimeout(),
-								this.properties.getReadTimeout()))
+	public NewRelicMeterRegistry newRelicMeterRegistry(NewRelicConfig newRelicConfig, Clock clock) {
+		return NewRelicMeterRegistry.builder(newRelicConfig).clock(clock).httpClient(
+				new HttpUrlConnectionSender(this.properties.getConnectTimeout(), this.properties.getReadTimeout()))
 				.build();
 
-=======
-	public NewRelicMeterRegistry newRelicMeterRegistry(NewRelicConfig newRelicConfig, Clock clock) {
-		return new NewRelicMeterRegistry(newRelicConfig, clock);
->>>>>>> c6c139d9
 	}
 
 }