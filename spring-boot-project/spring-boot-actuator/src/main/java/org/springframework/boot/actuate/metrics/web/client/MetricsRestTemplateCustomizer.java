--- conflicted
+++ resolved
@@ -49,10 +49,9 @@
 	 * @deprecated since 2.2.0 in favor of
 	 * {@link #MetricsRestTemplateCustomizer(MeterRegistry, RestTemplateExchangeTagsProvider, String, AutoTimer)}
 	 */
-<<<<<<< HEAD
 	@Deprecated
-	public MetricsRestTemplateCustomizer(MeterRegistry meterRegistry,
-			RestTemplateExchangeTagsProvider tagProvider, String metricName) {
+	public MetricsRestTemplateCustomizer(MeterRegistry meterRegistry, RestTemplateExchangeTagsProvider tagProvider,
+			String metricName) {
 		this(meterRegistry, tagProvider, metricName, AutoTimer.ENABLED);
 	}
 
@@ -67,16 +66,9 @@
 	 * @param autoTimer the auto-timers to apply or {@code null} to disable auto-timing
 	 * @since 2.2.0
 	 */
-	public MetricsRestTemplateCustomizer(MeterRegistry meterRegistry,
-			RestTemplateExchangeTagsProvider tagProvider, String metricName,
-			AutoTimer autoTimer) {
-		this.interceptor = new MetricsClientHttpRequestInterceptor(meterRegistry,
-				tagProvider, metricName, autoTimer);
-=======
 	public MetricsRestTemplateCustomizer(MeterRegistry meterRegistry, RestTemplateExchangeTagsProvider tagProvider,
-			String metricName) {
-		this.interceptor = new MetricsClientHttpRequestInterceptor(meterRegistry, tagProvider, metricName);
->>>>>>> 24925c3d
+			String metricName, AutoTimer autoTimer) {
+		this.interceptor = new MetricsClientHttpRequestInterceptor(meterRegistry, tagProvider, metricName, autoTimer);
 	}
 
 	@Override
