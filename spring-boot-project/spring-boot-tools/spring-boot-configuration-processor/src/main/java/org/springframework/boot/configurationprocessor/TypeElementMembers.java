/*
 * Copyright 2012-2019 the original author or authors.
 *
 * Licensed under the Apache License, Version 2.0 (the "License");
 * you may not use this file except in compliance with the License.
 * You may obtain a copy of the License at
 *
 *      https://www.apache.org/licenses/LICENSE-2.0
 *
 * Unless required by applicable law or agreed to in writing, software
 * distributed under the License is distributed on an "AS IS" BASIS,
 * WITHOUT WARRANTIES OR CONDITIONS OF ANY KIND, either express or implied.
 * See the License for the specific language governing permissions and
 * limitations under the License.
 */

package org.springframework.boot.configurationprocessor;

import java.util.ArrayList;
import java.util.Collections;
import java.util.LinkedHashMap;
import java.util.List;
import java.util.Map;
import java.util.Set;

import javax.lang.model.element.Element;
import javax.lang.model.element.ExecutableElement;
import javax.lang.model.element.Modifier;
import javax.lang.model.element.TypeElement;
import javax.lang.model.element.VariableElement;
import javax.lang.model.type.TypeKind;
import javax.lang.model.type.TypeMirror;
import javax.lang.model.util.ElementFilter;

/**
 * Provides access to relevant {@link TypeElement} members.
 *
 * @author Stephane Nicoll
 * @author Phillip Webb
 * @since 1.2.0
 */
class TypeElementMembers {

	private static final String OBJECT_CLASS_NAME = Object.class.getName();

	private final MetadataGenerationEnvironment env;

	private final Map<String, VariableElement> fields = new LinkedHashMap<>();

	private final Map<String, ExecutableElement> publicGetters = new LinkedHashMap<>();

	private final Map<String, List<ExecutableElement>> publicSetters = new LinkedHashMap<>();

<<<<<<< HEAD
	TypeElementMembers(MetadataGenerationEnvironment env, TypeElement element) {
=======
	private final Map<String, Object> fieldValues = new LinkedHashMap<>();

	private final FieldValuesParser fieldValuesParser;

	TypeElementMembers(ProcessingEnvironment env, FieldValuesParser fieldValuesParser, TypeElement element) {
>>>>>>> 24925c3d
		this.env = env;
		process(element);
	}

	private void process(TypeElement element) {
		for (ExecutableElement method : ElementFilter.methodsIn(element.getEnclosedElements())) {
			processMethod(method);
		}
		for (VariableElement field : ElementFilter.fieldsIn(element.getEnclosedElements())) {
			processField(field);
		}
		Element superType = this.env.getTypeUtils().asElement(element.getSuperclass());
<<<<<<< HEAD
		if (superType instanceof TypeElement
				&& !OBJECT_CLASS_NAME.equals(superType.toString())) {
=======
		if (superType != null && superType instanceof TypeElement && !OBJECT_CLASS_NAME.equals(superType.toString())) {
>>>>>>> 24925c3d
			process((TypeElement) superType);
		}
	}

	private void processMethod(ExecutableElement method) {
		if (isPublic(method)) {
			String name = method.getSimpleName().toString();
			if (isGetter(method) && !this.publicGetters.containsKey(name)) {
				this.publicGetters.put(getAccessorName(name), method);
			}
			else if (isSetter(method)) {
				String propertyName = getAccessorName(name);
<<<<<<< HEAD
				List<ExecutableElement> matchingSetters = this.publicSetters
						.computeIfAbsent(propertyName, (k) -> new ArrayList<>());
=======
				List<ExecutableElement> matchingSetters = this.publicSetters.get(propertyName);
				if (matchingSetters == null) {
					matchingSetters = new ArrayList<>();
					this.publicSetters.put(propertyName, matchingSetters);
				}
>>>>>>> 24925c3d
				TypeMirror paramType = method.getParameters().get(0).asType();
				if (getMatchingSetter(matchingSetters, paramType) == null) {
					matchingSetters.add(method);
				}
			}
		}
	}

	private boolean isPublic(ExecutableElement method) {
		Set<Modifier> modifiers = method.getModifiers();
		return modifiers.contains(Modifier.PUBLIC) && !modifiers.contains(Modifier.ABSTRACT)
				&& !modifiers.contains(Modifier.STATIC);
	}

	private ExecutableElement getMatchingSetter(List<ExecutableElement> candidates, TypeMirror type) {
		for (ExecutableElement candidate : candidates) {
			TypeMirror paramType = candidate.getParameters().get(0).asType();
			if (this.env.getTypeUtils().isSameType(paramType, type)) {
				return candidate;
			}
		}
		return null;
	}

	private boolean isGetter(ExecutableElement method) {
		String name = method.getSimpleName().toString();
		return ((name.startsWith("get") && name.length() > 3) || (name.startsWith("is") && name.length() > 2))
				&& method.getParameters().isEmpty() && (TypeKind.VOID != method.getReturnType().getKind());
	}

	private boolean isSetter(ExecutableElement method) {
		final String name = method.getSimpleName().toString();
		return (name.startsWith("set") && name.length() > 3 && method.getParameters().size() == 1
				&& isSetterReturnType(method));
	}

	private boolean isSetterReturnType(ExecutableElement method) {
		TypeMirror returnType = method.getReturnType();
		return (TypeKind.VOID == returnType.getKind()
				|| this.env.getTypeUtils().isSameType(method.getEnclosingElement().asType(), returnType));
	}

	private String getAccessorName(String methodName) {
		String name = methodName.startsWith("is") ? methodName.substring(2) : methodName.substring(3);
		name = Character.toLowerCase(name.charAt(0)) + name.substring(1);
		return name;
	}

	private void processField(VariableElement field) {
		String name = field.getSimpleName().toString();
		if (!this.fields.containsKey(name)) {
			this.fields.put(name, field);
		}
	}

	public Map<String, VariableElement> getFields() {
		return Collections.unmodifiableMap(this.fields);
	}

	public Map<String, ExecutableElement> getPublicGetters() {
		return Collections.unmodifiableMap(this.publicGetters);
	}

	public ExecutableElement getPublicGetter(String name, TypeMirror type) {
		ExecutableElement candidate = this.publicGetters.get(name);
		if (candidate != null) {
			TypeMirror returnType = candidate.getReturnType();
			if (this.env.getTypeUtils().isSameType(returnType, type)) {
				return candidate;
			}
<<<<<<< HEAD
			TypeMirror alternative = this.env.getTypeUtils()
					.getWrapperOrPrimitiveFor(type);
			if (alternative != null
					&& this.env.getTypeUtils().isSameType(returnType, alternative)) {
=======
			TypeMirror alternative = this.typeUtils.getWrapperOrPrimitiveFor(type);
			if (alternative != null && this.env.getTypeUtils().isSameType(returnType, alternative)) {
>>>>>>> 24925c3d
				return candidate;
			}
		}
		return null;
	}

	public ExecutableElement getPublicSetter(String name, TypeMirror type) {
		List<ExecutableElement> candidates = this.publicSetters.get(name);
		if (candidates != null) {
			ExecutableElement matching = getMatchingSetter(candidates, type);
			if (matching != null) {
				return matching;
			}
			TypeMirror alternative = this.env.getTypeUtils()
					.getWrapperOrPrimitiveFor(type);
			if (alternative != null) {
				return getMatchingSetter(candidates, alternative);
			}
		}
		return null;
	}

}<|MERGE_RESOLUTION|>--- conflicted
+++ resolved
@@ -51,15 +51,7 @@
 
 	private final Map<String, List<ExecutableElement>> publicSetters = new LinkedHashMap<>();
 
-<<<<<<< HEAD
 	TypeElementMembers(MetadataGenerationEnvironment env, TypeElement element) {
-=======
-	private final Map<String, Object> fieldValues = new LinkedHashMap<>();
-
-	private final FieldValuesParser fieldValuesParser;
-
-	TypeElementMembers(ProcessingEnvironment env, FieldValuesParser fieldValuesParser, TypeElement element) {
->>>>>>> 24925c3d
 		this.env = env;
 		process(element);
 	}
@@ -72,12 +64,7 @@
 			processField(field);
 		}
 		Element superType = this.env.getTypeUtils().asElement(element.getSuperclass());
-<<<<<<< HEAD
-		if (superType instanceof TypeElement
-				&& !OBJECT_CLASS_NAME.equals(superType.toString())) {
-=======
-		if (superType != null && superType instanceof TypeElement && !OBJECT_CLASS_NAME.equals(superType.toString())) {
->>>>>>> 24925c3d
+		if (superType instanceof TypeElement && !OBJECT_CLASS_NAME.equals(superType.toString())) {
 			process((TypeElement) superType);
 		}
 	}
@@ -90,16 +77,8 @@
 			}
 			else if (isSetter(method)) {
 				String propertyName = getAccessorName(name);
-<<<<<<< HEAD
-				List<ExecutableElement> matchingSetters = this.publicSetters
-						.computeIfAbsent(propertyName, (k) -> new ArrayList<>());
-=======
-				List<ExecutableElement> matchingSetters = this.publicSetters.get(propertyName);
-				if (matchingSetters == null) {
-					matchingSetters = new ArrayList<>();
-					this.publicSetters.put(propertyName, matchingSetters);
-				}
->>>>>>> 24925c3d
+				List<ExecutableElement> matchingSetters = this.publicSetters.computeIfAbsent(propertyName,
+						(k) -> new ArrayList<>());
 				TypeMirror paramType = method.getParameters().get(0).asType();
 				if (getMatchingSetter(matchingSetters, paramType) == null) {
 					matchingSetters.add(method);
@@ -170,15 +149,8 @@
 			if (this.env.getTypeUtils().isSameType(returnType, type)) {
 				return candidate;
 			}
-<<<<<<< HEAD
-			TypeMirror alternative = this.env.getTypeUtils()
-					.getWrapperOrPrimitiveFor(type);
-			if (alternative != null
-					&& this.env.getTypeUtils().isSameType(returnType, alternative)) {
-=======
-			TypeMirror alternative = this.typeUtils.getWrapperOrPrimitiveFor(type);
+			TypeMirror alternative = this.env.getTypeUtils().getWrapperOrPrimitiveFor(type);
 			if (alternative != null && this.env.getTypeUtils().isSameType(returnType, alternative)) {
->>>>>>> 24925c3d
 				return candidate;
 			}
 		}
@@ -192,8 +164,7 @@
 			if (matching != null) {
 				return matching;
 			}
-			TypeMirror alternative = this.env.getTypeUtils()
-					.getWrapperOrPrimitiveFor(type);
+			TypeMirror alternative = this.env.getTypeUtils().getWrapperOrPrimitiveFor(type);
 			if (alternative != null) {
 				return getMatchingSetter(candidates, alternative);
 			}
